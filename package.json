--- conflicted
+++ resolved
@@ -41,21 +41,7 @@
     "short-hash": "^1.0.0"
   },
   "dependencies": {
-<<<<<<< HEAD
-    "@11ty/eleventy": "^3.0.0",
-    "@11ty/eleventy-fetch": "^5.0.0-beta.3",
-    "byte-size": "^9.0.1",
     "chartist": "^0.11.4",
-    "cross-zip": "^4.0.0",
-    "dotenv": "^16.4.7",
-    "fast-glob": "^3.3.2",
-    "lodash": "^4.17.21",
-    "performance-leaderboard": "^11.6.0",
-    "puppeteer": "^24.2.0",
-    "short-hash": "^1.0.0",
-=======
-    "chartist": "^0.11.4",
->>>>>>> ce0a193d
     "speedlify-score": "^4.0.4"
   }
 }